--- conflicted
+++ resolved
@@ -27,11 +27,7 @@
 
 
 def cutout(filename, position, size, circ):
-<<<<<<< HEAD
     """ Cut out a square of size size at center position position of the filename filename. Returns: the cut out filename, so it can be used in other scripts. """
-=======
-    """ Cut out a square of size size or a circle of radius size/2 at center position position of the filename filename. Returns: the cut out filename, so it can be used in other scripts. """
->>>>>>> 6a61bfae
 
     # Load the image and the WCS
     hdu = fits.open(filename)[0]
@@ -47,11 +43,7 @@
     # Update the FITS header with the cutout WCS
     hdu.header.update(cutout.wcs.to_header())
 
-<<<<<<< HEAD
-      # Choose whether you want a circle or a square 
-=======
     # Choose whether you want a circle or a square 
->>>>>>> 6a61bfae
     if (circ):
         # Define a circle region and keep only data that is in that region
         circle_pix = CirclePixelRegion(PixCoord(len(cutout.data[:,1])//2,len(cutout.data[1,:])//2), radius=np.min(size)/2) #region object
@@ -66,11 +58,7 @@
     
         print("Made circle cutout, output: " + cutout_filename)
 
-<<<<<<< HEAD
-    else:    
-=======
     else:
->>>>>>> 6a61bfae
         # Write the cutout to a new FITS file
         cutout_filename = filename.split('.')[0] + '_cutout.' + filename.split('.')[1]
         hdu.writeto(cutout_filename, overwrite=True)
