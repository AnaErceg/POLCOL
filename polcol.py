from rht import xyt_name_factory, main
from POLCOL_tools import cutout, plot_dist_polangle, make_polarplot


<<<<<<< HEAD
image_filename = 'HetDex.fits'
catalogue = 'master_cat_dist.csv'
=======
image_filename = ''
catalogue = ''
>>>>>>> 3c31ab64
# square_size = 7  # Must be odd, not implemented

# Calculation parameters for RHT (Standard 55, 0.70, 15, True)
wlen = 55
frac = 0.70
smr = 15
original = True

# Run the cutout script and save its resulting filename
# Cut a piece or whole image? True: cut a piece, false: whole image
<<<<<<< HEAD
cut = True
=======
cut = False
>>>>>>> 3c31ab64

# Variables for cutting out a rectangle from the original fits file
# Ignore if cut = False
x1, x2 = (400, 600)  # x pixel borders
y1, y2 = (400, 600)  # y pixel borders

position = ((x1 + x2) / 2., (y1 + y2) / 2.)  # x,y
size = (y2 - y1, x2 - x1)  # NOTE: y,x

if(cut):
    cutout_filename = cutout(image_filename, position, size, circ=True)
else:
    cutout_filename = image_filename  # For whole picture

# Run the RHT
main(cutout_filename, wlen=wlen, frac=frac, smr=smr, drht=not original)

# Get the RHT output filename
rht_output_filename = xyt_name_factory(
    cutout_filename, wlen, smr, frac, original)

# Plotting:
polar = False  # Polarplot? True if desired
distance = True  # Distance - polarisation angle plot? True if desired

if(polar):
    make_polarplot(rht_output_filename)

if(distance):
    plot_dist_polangle(catalogue, rht_output_filename)<|MERGE_RESOLUTION|>--- conflicted
+++ resolved
@@ -2,13 +2,10 @@
 from POLCOL_tools import cutout, plot_dist_polangle, make_polarplot
 
 
-<<<<<<< HEAD
-image_filename = 'HetDex.fits'
-catalogue = 'master_cat_dist.csv'
-=======
+
 image_filename = ''
 catalogue = ''
->>>>>>> 3c31ab64
+
 # square_size = 7  # Must be odd, not implemented
 
 # Calculation parameters for RHT (Standard 55, 0.70, 15, True)
@@ -19,11 +16,8 @@
 
 # Run the cutout script and save its resulting filename
 # Cut a piece or whole image? True: cut a piece, false: whole image
-<<<<<<< HEAD
-cut = True
-=======
+
 cut = False
->>>>>>> 3c31ab64
 
 # Variables for cutting out a rectangle from the original fits file
 # Ignore if cut = False
