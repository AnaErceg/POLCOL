from rht import xyt_name_factory, main
from POLCOL_tools import cutout, plot_dist_polangle, make_polarplot


image_filename = 'HetDex.fits'
catalogue = 'master_cat_dist.csv'
# square_size = 7  # Must be odd, not implemented

# Calculation parameters for RHT (Standard 55, 0.70, 15, True)
wlen = 55
frac = 0.70
smr = 15
original = True

# Run the cutout script and save its resulting filename
# Cut a piece or whole image? True: cut a piece, false: whole image
cut = True

# Variables for cutting out a rectangle from the original fits file
# Ignore if cut = False
x1, x2 = (400, 600)  # x pixel borders
y1, y2 = (400, 600)  # y pixel borders

position = ((x1 + x2) / 2., (y1 + y2) / 2.)  # x,y
size = (y2 - y1, x2 - x1)  # NOTE: y,x

if(cut):
<<<<<<< HEAD
    cutout_filename = cutout(image_filename, position, size, circ = True)
=======
    cutout_filename = cutout(image_filename, position, size, circ=True)
>>>>>>> 6a61bfae
else:
    cutout_filename = image_filename  # For whole picture

# Run the RHT
main(cutout_filename, wlen=wlen, frac=frac, smr=smr, drht=not original)

# Get the RHT output filename
rht_output_filename = xyt_name_factory(
    cutout_filename, wlen, smr, frac, original)

# Plotting:
polar = False  # Polarplot? True if desired
distance = True  # Distance - polarisation angle plot? True if desired

if(polar):
    make_polarplot(rht_output_filename)

if(distance):
    plot_dist_polangle(catalogue, rht_output_filename)<|MERGE_RESOLUTION|>--- conflicted
+++ resolved
@@ -25,11 +25,7 @@
 size = (y2 - y1, x2 - x1)  # NOTE: y,x
 
 if(cut):
-<<<<<<< HEAD
-    cutout_filename = cutout(image_filename, position, size, circ = True)
-=======
     cutout_filename = cutout(image_filename, position, size, circ=True)
->>>>>>> 6a61bfae
 else:
     cutout_filename = image_filename  # For whole picture
 
